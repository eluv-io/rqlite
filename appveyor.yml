--- conflicted
+++ resolved
@@ -1,37 +1,3 @@
-<<<<<<< HEAD
-os: Visual Studio 2019
-
-stack: go 1.16
-
-version: 6.{build}
-
-platform: x64
-
-clone_folder: c:\gopath\src\github.com\rqlite\rqlite
-
-environment:
-  GOPATH: c:\gopath
-
-install:
-  - set BUILD_ENV=gnu
-  - if %BUILD_ENV%==gnu  set PATH=C:\msys64\mingw64\bin;C:\msys64\usr\bin\;%PATH%
-  - if %BUILD_ENV%==gnu  set MSYSTEM=MINGW64
-  - if %BUILD_ENV%==gnu  set MSYS=winsymlinks=lnk
-
-build_script:
-  - set LINKER_PKG_PATH=github.com/rqlite/rqlite/cmd
-  - go version
-  - go get ./...
-  - go test -failfast ./...
-  - go install -ldflags="-X %LINKER_PKG_PATH%.Branch=%APPVEYOR_REPO_BRANCH% -X %LINKER_PKG_PATH%.Commit=%APPVEYOR_REPO_COMMIT%" ./...
-
-after_build:
-  - 7z a rqlite-latest-win64.zip %GOPATH%\bin\rq*.exe
-
-artifacts:
-  - path: rqlite-latest-win64.zip
-    name: rqlite for Windows x64
-=======
 os: Visual Studio 2019
 
 stack: go 1.20
@@ -63,5 +29,4 @@
 
 artifacts:
   - path: rqlite-latest-win64.zip
-    name: rqlite for Windows x64
->>>>>>> 928fcd76
+    name: rqlite for Windows x64