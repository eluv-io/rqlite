package cluster

import (
	"bytes"
	"crypto/tls"
	"encoding/json"
	"errors"
	"fmt"
	"io"
	"log"
	"net"
	"net/http"
	"os"
	"strings"
	"time"
<<<<<<< HEAD

	rurl "github.com/rqlite/rqlite/v7/http/url"
=======
>>>>>>> 928fcd76
)

var (
	// ErrInvalidRedirect is returned when a node returns an invalid HTTP redirect.
	ErrInvalidRedirect = errors.New("invalid redirect received")

	// ErrNodeIDRequired is returned a join request doesn't supply a node ID
	ErrNodeIDRequired = errors.New("node required")

	// ErrJoinFailed is returned when a node fails to join a cluster
	ErrJoinFailed = errors.New("failed to join cluster")

	// ErrNotifyFailed is returned when a node fails to notify another node
	ErrNotifyFailed = errors.New("failed to notify node")
)

// Joiner executes a node-join operation.
type Joiner struct {
	srcIP           string
	numAttempts     int
	attemptInterval time.Duration
	tlsConfig       *tls.Config

	username string
	password string

	client *http.Client

	logger *log.Logger
}

// NewJoiner returns an instantiated Joiner.
func NewJoiner(srcIP string, numAttempts int, attemptInterval time.Duration, tlsCfg *tls.Config) *Joiner {
	if tlsCfg == nil {
		tlsCfg = &tls.Config{InsecureSkipVerify: true}
	}

	// Source IP is optional
	dialer := &net.Dialer{}
	if srcIP != "" {
		netAddr := &net.TCPAddr{
			IP:   net.ParseIP(srcIP),
			Port: 0,
		}
		dialer = &net.Dialer{LocalAddr: netAddr}
	}

	joiner := &Joiner{
		srcIP:           srcIP,
		numAttempts:     numAttempts,
		attemptInterval: attemptInterval,
		tlsConfig:       tlsCfg,
		logger:          log.New(os.Stderr, "[cluster-join] ", log.LstdFlags),
	}

	// Create and configure the client to connect to the other node.
	tr := &http.Transport{
		TLSClientConfig:   joiner.tlsConfig,
		Dial:              dialer.Dial,
		ForceAttemptHTTP2: true,
	}
	joiner.client = &http.Client{Transport: tr}
	joiner.client.CheckRedirect = func(req *http.Request, via []*http.Request) error {
		return http.ErrUseLastResponse
	}

	return joiner
}

func (j *Joiner) Logger() *log.Logger {
	return j.logger
}

// SetBasicAuth sets Basic Auth credentials for any join attempt.
func (j *Joiner) SetBasicAuth(username, password string) {
	j.username, j.password = username, password
}

// Do makes the actual join request. If any of the join addresses do not contain a
// protocol, both http:// and https:// are tried for that address. If the join is successful
// with any address, the Join URL of the node that joined is returned. Otherwise, an error
// is returned.
func (j *Joiner) Do(joinAddrs []string, id, addr string, voter bool) (string, error) {
	if id == "" {
		return "", ErrNodeIDRequired
	}

	var err error
	var joinee string
	for i := 0; i < j.numAttempts; i++ {
		for _, a := range normalizeAddrs(joinAddrs) {
			joinee, err = j.join(a, id, addr, voter)
			if err == nil {
				// Success!
				return joinee, nil
			}
			j.logger.Printf("failed to join via node at %s: %s", a, err)
		}
		if i+1 < j.numAttempts {
			// This logic message only make sense if performing more than 1 join-attempt.
			j.logger.Printf("failed to join cluster at %s, sleeping %s before retry", joinAddrs, j.attemptInterval)
			time.Sleep(j.attemptInterval)
		}
	}
	j.logger.Printf("failed to join cluster at %s, after %d attempt(s)", joinAddrs, j.numAttempts)
	return "", ErrJoinFailed
}

func (j *Joiner) join(joinAddr, id, addr string, voter bool) (string, error) {
	fullAddr := fmt.Sprintf("%s/join", joinAddr)
	reqBody, err := json.Marshal(map[string]interface{}{
		"id":    id,
		"addr":  addr,
		"voter": voter,
	})
	if err != nil {
		return "", err
	}

	for {
		// Attempt to join.
		req, err := http.NewRequest("POST", fullAddr, bytes.NewReader(reqBody))
		if err != nil {
			return "", err
		}
		if j.username != "" && j.password != "" {
			req.SetBasicAuth(j.username, j.password)
		}

		var resp *http.Response
		var respB []byte
		err = func() error {
			req.Header.Add("Content-Type", "application/json")
			resp, err = j.client.Do(req)
			if err != nil {
				return err
			}
			defer resp.Body.Close()

			// Only significant in the event of an error response
			// from the remote node.
			respB, err = io.ReadAll(resp.Body)
			if err != nil {
				return err
			}
			return nil
		}()
		if err != nil {
			return "", err
		}

		switch resp.StatusCode {
		case http.StatusOK:
			return fullAddr, nil
		case http.StatusMovedPermanently:
			fullAddr = resp.Header.Get("location")
			if fullAddr == "" {
				return "", ErrInvalidRedirect
			}
			continue
		default:
			return "", fmt.Errorf("%s: (%s)", resp.Status, string(respB))
		}
	}
}

func normalizeAddrs(addrs []string) []string {
	var a []string
	for _, addr := range addrs {
		if strings.Contains(addr, "://") {
			a = append(a, addr)
		} else {
			a = append(a, fmt.Sprintf("http://%s", addr))
			a = append(a, fmt.Sprintf("https://%s", addr))
		}
	}
	return a
}<|MERGE_RESOLUTION|>--- conflicted
+++ resolved
@@ -13,11 +13,6 @@
 	"os"
 	"strings"
 	"time"
-<<<<<<< HEAD
-
-	rurl "github.com/rqlite/rqlite/v7/http/url"
-=======
->>>>>>> 928fcd76
 )
 
 var (
