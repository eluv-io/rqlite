package store

import (
	"expvar"
	"log"
	"time"

	"github.com/hashicorp/raft"
<<<<<<< HEAD
	sql "github.com/rqlite/rqlite/v7/db"
=======
	sql "github.com/rqlite/rqlite/db"
	"github.com/rqlite/rqlite/snapshot"
>>>>>>> 4990f54a
)

// FSMSnapshot is a snapshot of the SQLite database.
type FSMSnapshot struct {
	startT time.Time
	logger *log.Logger

	database []byte
}

// NewFSMSnapshot creates a new FSMSnapshot.
func NewFSMSnapshot(db *sql.DB, logger *log.Logger) *FSMSnapshot {
	fsm := &FSMSnapshot{
		startT: time.Now(),
		logger: logger,
	}

	// The error code is not meaningful from Serialize(). The code needs to be able
	// to handle a nil byte slice being returned.
	fsm.database, _ = db.Serialize()
	return fsm
}

// Persist writes the snapshot to the given sink.
func (f *FSMSnapshot) Persist(sink raft.SnapshotSink) error {
	defer func() {
		dur := time.Since(f.startT)
		stats.Get(snapshotPersistDuration).(*expvar.Int).Set(dur.Milliseconds())
		f.logger.Printf("snapshot and persist took %s", dur)
	}()

	err := func() error {
		v1Snap := snapshot.NewV1Encoder(f.database)
		n, err := v1Snap.WriteTo(sink)
		if err != nil {
			return err
		}
		stats.Get(snapshotDBOnDiskSize).(*expvar.Int).Set(int64(n))
		return sink.Close()
	}()
	if err != nil {
		sink.Cancel()
		return err
	}

	return nil
}

// Release is a no-op.
func (f *FSMSnapshot) Release() {}<|MERGE_RESOLUTION|>--- conflicted
+++ resolved
@@ -6,12 +6,8 @@
 	"time"
 
 	"github.com/hashicorp/raft"
-<<<<<<< HEAD
 	sql "github.com/rqlite/rqlite/v7/db"
-=======
-	sql "github.com/rqlite/rqlite/db"
-	"github.com/rqlite/rqlite/snapshot"
->>>>>>> 4990f54a
+	"github.com/rqlite/rqlite/v7/snapshot"
 )
 
 // FSMSnapshot is a snapshot of the SQLite database.
