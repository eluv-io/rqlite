--- conflicted
+++ resolved
@@ -90,7 +90,6 @@
 	s := "SELECT * FROM ? WHERE bar=?"
 	p0 := "FOO"
 	p1 := 1
-<<<<<<< HEAD
 	f1 := 1.1
 	n1 := int64(1676555296046783000)
 
@@ -131,29 +130,6 @@
 				t.Fatalf("incorrect parameter, exp %f, got %f", ex, stmts[0].Parameters[1].GetD())
 			}
 		}
-=======
-	b := []byte(fmt.Sprintf(`[["%s", "%s", %d]]`, s, p0, p1))
-
-	stmts, err := ParseRequest(b)
-	if err != nil {
-		t.Fatalf("failed to parse request: %s", err.Error())
-	}
-
-	if len(stmts) != 1 {
-		t.Fatalf("incorrect number of statements returned: %d", len(stmts))
-	}
-	if stmts[0].Sql != s {
-		t.Fatalf("incorrect statement parsed, exp %s, got %s", s, stmts[0].Sql)
-	}
-
-	if len(stmts[0].Parameters) != 2 {
-		t.Fatalf("incorrect number of parameters returned: %d", len(stmts[0].Parameters))
-	}
-	if stmts[0].Parameters[0].GetS() != p0 {
-		t.Fatalf("incorrect parameter, exp %s, got %s", p0, stmts[0].Parameters[0])
-	}
-	if stmts[0].Parameters[1].GetI() != int64(p1) {
-		t.Fatalf("incorrect parameter, exp %d, got %d", p1, int(stmts[0].Parameters[1].GetI()))
 	}
 }
 
@@ -183,7 +159,6 @@
 	}
 	if (stmts[0].Parameters[1].GetI()) != p1 {
 		t.Fatalf("incorrect parameter, exp %d, got %d", p1, int(stmts[0].Parameters[1].GetI()))
->>>>>>> 928fcd76
 	}
 }
 
