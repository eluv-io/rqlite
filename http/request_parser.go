--- conflicted
+++ resolved
@@ -98,11 +98,8 @@
 }
 
 func makeParameter(name string, i interface{}) (*command.Parameter, error) {
-<<<<<<< HEAD
-=======
 	// Check if the value is a JSON number, and if so, convert it to an int64 or float64.
 	// Then let the switch statement below handle it.
->>>>>>> 928fcd76
 	if num, ok := i.(json.Number); ok {
 		i64, err := num.Int64()
 		if err == nil {
@@ -110,11 +107,7 @@
 		} else {
 			f64, err := num.Float64()
 			if err != nil {
-<<<<<<< HEAD
-				return nil, errors.New(fmt.Sprintf("invalid number %s", num.String()))
-=======
 				return nil, fmt.Errorf("invalid number %s", num.String())
->>>>>>> 928fcd76
 			}
 			i = f64
 		}
